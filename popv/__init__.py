"""PopV."""

# Set default logging handler to avoid logging with logging.lastResort logger.
import logging

import scanpy as sc

<<<<<<< HEAD
from ._settings import settings
=======
from . import algorithms, annotation, preprocessing, visualization
from ._settings import Config
>>>>>>> 46ccce64

try:
    import importlib.metadata as importlib_metadata
except ModuleNotFoundError:
    import importlib_metadata
package_name = "popv"
__version__ = importlib_metadata.version(package_name)

settings.verbosity = logging.INFO

# Jax sets the root logger, this prevents double output.
popv_logger = logging.getLogger("popv")
popv_logger.propagate = False


__all__ = [
    "settings",
    "algorithms",
    "annotation",
    "preprocessing",
    "visualization"
]<|MERGE_RESOLUTION|>--- conflicted
+++ resolved
@@ -5,12 +5,7 @@
 
 import scanpy as sc
 
-<<<<<<< HEAD
 from ._settings import settings
-=======
-from . import algorithms, annotation, preprocessing, visualization
-from ._settings import Config
->>>>>>> 46ccce64
 
 try:
     import importlib.metadata as importlib_metadata
