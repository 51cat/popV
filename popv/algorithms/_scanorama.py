--- conflicted
+++ resolved
@@ -76,16 +76,11 @@
     def _compute_integration(self, adata):
         logging.info("Integrating data with scanorama")
 
-<<<<<<< HEAD
-        _adatas = [adata[adata.obs[self.batch_key] == i] for i in np.unique(adata.obs[self.batch_key])]
-        scanorama.integrate_scanpy(_adatas, **self.method_kwargs)
-=======
         _adatas = [
             adata[adata.obs[self.batch_key] == i]
             for i in np.unique(adata.obs[self.batch_key])
         ]
         scanorama.integrate_scanpy(_adatas, **self.method_dict)
->>>>>>> bc8b4559
         tmp_adata = anndata.concat(_adatas)
         adata.obsm["X_scanorama"] = tmp_adata[adata.obs_names].obsm["X_scanorama"]
 
@@ -94,7 +89,6 @@
 
         ref_idx = adata.obs["_labelled_train_indices"]
         train_X = adata[ref_idx].obsm["X_scanorama"]
-<<<<<<< HEAD
         train_Y = adata.obs.loc[ref_idx, self.labels_key].cat.codes.to_numpy()
 
         if settings.cuml:
@@ -110,38 +104,18 @@
                     metric="precomputed", weights=self.classifier_dict["weights"]
                 ),
             )
-=======
-        train_Y = adata[ref_idx].obs[self.labels_key].to_numpy()
-
-        knn = make_pipeline(
-            PyNNDescentTransformer(
-                n_neighbors=self.classifier_dict["n_neighbors"],
-                parallel_batch_queries=True,
-            ),
-            KNeighborsClassifier(
-                metric="precomputed", weights=self.classifier_dict["weights"]
-            ),
-        )
->>>>>>> bc8b4559
 
         knn.fit(train_X, train_Y)
         knn_pred = knn.predict(adata.obsm["X_scanorama"])
 
         # save_results
-<<<<<<< HEAD
         adata.obs[self.result_key] = adata.obs[self.labels_key].cat.categories[knn_pred]
 
         if self.return_probabilities:
-=======
-        adata.obs[result_key] = knn_pred
-
-        if adata.uns["_return_probabilities"]:
->>>>>>> bc8b4559
             adata.obs[self.result_key + "_probabilities"] = np.max(
                 knn.predict_proba(adata.obsm["X_scanorama"]), axis=1
             )
 
-<<<<<<< HEAD
     def _compute_embedding(self, adata):
         if self.compute_embedding:
             logging.info(
@@ -152,14 +126,4 @@
             sc.pp.neighbors(adata, use_rep="X_scanorama", method=method)
             adata.obsm[self.embedding_key] = sc.tl.umap(
                 adata, copy=True, method=method, **self.embedding_kwargs
-=======
-    def compute_embedding(self, adata):
-        if adata.uns["_compute_embedding"]:
-            logging.info(
-                f'Saving UMAP of scanorama results to adata.obs["{self.embedding_key}"]'
-            )
-            sc.pp.neighbors(adata, use_rep="X_scanorama")
-            adata.obsm[self.embedding_key] = sc.tl.umap(
-                adata, copy=True, **self.embedding_dict
->>>>>>> bc8b4559
             ).obsm["X_umap"]