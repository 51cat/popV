--- conflicted
+++ resolved
@@ -44,7 +44,6 @@
         embedding_key: str | None = "X_umap_scanorma_popv",
         method_dict: dict | None = None,
         classifier_dict: dict | None = None,
-<<<<<<< HEAD
         embedding_kwargs: dict | None = None,
     ) -> None:
         super().__init__(
@@ -60,34 +59,6 @@
             classifier_dict = {}
         if method_dict is None:
             method_dict = {}
-=======
-        embedding_dict: dict | None = None,
-    ) -> None:
-        """
-        Class to compute KNN classifier after BBKNN integration.
-
-        Parameters
-        ----------
-        batch_key
-            Key in obs field of adata for batch information.
-        labels_key
-            Key in obs field of adata for cell-type information.
-        result_key
-            Key in obs in which celltype annotation results are stored.
-        embedding_key
-            Key in obsm in which UMAP embedding of integrated data is stored.
-        method_dict
-            Additional parameters for SCANORAMA. Options at scanorama.integrate_scanpy
-        classifier_dict
-            Dictionary to supply non-default values for KNN classifier. n_neighbors and weights supported.
-        embedding_dict
-            Dictionary to supply non-default values for UMAP embedding. Options at sc.tl.umap
-        """
-        self.batch_key = batch_key
-        self.labels_key = labels_key
-        self.result_key = result_key
-        self.embedding_key = embedding_key
->>>>>>> 46ccce64
 
         self.method_dict = {"dimred": 50}
         if method_dict is not None:
@@ -97,16 +68,10 @@
         if classifier_dict is not None:
             self.classifier_dict.update(classifier_dict)
 
-<<<<<<< HEAD
         self.embedding_kwargs = {
             "min_dist": 0.1,
         }
         self.embedding_kwargs.update(embedding_kwargs)
-=======
-        self.embedding_dict = {"min_dist": 0.1}
-        if embedding_dict is not None:
-            self.embedding_dict.update(embedding_dict)
->>>>>>> 46ccce64
 
     def _compute_integration(self, adata):
         logging.info("Integrating data with scanorama")
@@ -121,7 +86,6 @@
 
         ref_idx = adata.obs["_labelled_train_indices"]
         train_X = adata[ref_idx].obsm["X_scanorama"]
-<<<<<<< HEAD
         train_Y = adata.obs.loc[ref_idx, self.labels_key].cat.codes.to_numpy()
 
         if settings.cuml:
@@ -137,17 +101,6 @@
                     metric="precomputed", weights=self.classifier_dict["weights"]
                 ),
             )
-=======
-        train_Y = adata[ref_idx].obs[self.labels_key].to_numpy()
-
-        knn = make_pipeline(
-            PyNNDescentTransformer(
-                n_neighbors=self.classifier_dict["n_neighbors"],
-                parallel_batch_queries=True,
-            ),
-            KNeighborsClassifier(metric="precomputed", weights=self.classifier_dict["weights"]),
-        )
->>>>>>> 46ccce64
 
         knn.fit(train_X, train_Y)
         knn_pred = knn.predict(adata.obsm["X_scanorama"])
@@ -155,7 +108,6 @@
         # save_results
         adata.obs[self.result_key] = adata.obs[self.labels_key].cat.categories[knn_pred]
 
-<<<<<<< HEAD
         if self.return_probabilities:
             adata.obs[self.result_key + "_probabilities"] = np.max(
                 knn.predict_proba(adata.obsm["X_scanorama"]), axis=1
@@ -171,14 +123,4 @@
             sc.pp.neighbors(adata, use_rep="X_scanorama", method=method)
             adata.obsm[self.embedding_key] = sc.tl.umap(
                 adata, copy=True, method=method, **self.embedding_kwargs
-            ).obsm["X_umap"]
-=======
-        if adata.uns["_return_probabilities"]:
-            adata.obs[self.result_key + "_probabilities"] = np.max(knn.predict_proba(adata.obsm["X_scanorama"]), axis=1)
-
-    def compute_embedding(self, adata):
-        if adata.uns["_compute_embedding"]:
-            logging.info(f'Saving UMAP of scanorama results to adata.obs["{self.embedding_key}"]')
-            sc.pp.neighbors(adata, use_rep="X_scanorama")
-            adata.obsm[self.embedding_key] = sc.tl.umap(adata, copy=True, **self.embedding_dict).obsm["X_umap"]
->>>>>>> 46ccce64
+            ).obsm["X_umap"]