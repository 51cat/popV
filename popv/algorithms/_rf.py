from __future__ import annotations

import logging
import pickle

import numpy as np
import pandas as pd
import scipy.sparse as scp
from sklearn.ensemble import RandomForestClassifier

from popv import settings
from popv.algorithms._base_algorithm import BaseAlgorithm


class RF(BaseAlgorithm):
    """
    Class to compute Random forest classifier.

    Parameters
    ----------
    batch_key
        Key in obs field of adata for batch information.
    labels_key
        Key in obs field of adata for cell-type information.
    layer_key
        Key in layers field of adata used for classification. By default uses 'X' (log1p10K).
    result_key
        Key in obs in which celltype annotation results are stored.
    enable_cuml
        Enable cuml, which currently doesn't support weighting. Default to popv.settings.cuml.
    classifier_dict
        Dictionary to supply non-default values for RF classifier. Options at sklearn.ensemble.RandomForestClassifier.
    """

    def __init__(
        self,
        batch_key: str | None = "_batch_annotation",
        labels_key: str | None = "_labels_annotation",
<<<<<<< HEAD
        layer_key: str | None = None,
        result_key: str | None = "popv_rf_prediction",
        classifier_dict: str | None = {},
    ) -> None:
        super().__init__(
            batch_key=batch_key,
            labels_key=labels_key,
            result_key=result_key,
            layer_key=layer_key,
        )
=======
        layers_key: str | None = None,
        result_key: str | None = "popv_rf_prediction",
        classifier_dict: str | None = {},
    ) -> None:
        """
        Class to compute KNN classifier after BBKNN integration.

        Parameters
        ----------
        batch_key
            Key in obs field of adata for batch information.
        labels_key
            Key in obs field of adata for cell-type information.
        layers_key
            Key in layers field of adata used for classification. By default uses 'X' (log1p10K).
        result_key
            Key in obs in which celltype annotation results are stored.
        classifier_dict
            Dictionary to supply non-default values for RF classifier. Options at sklearn.ensemble.RandomForestClassifier.
        """
        self.batch_key = batch_key
        self.labels_key = labels_key
        self.layers_key = layers_key
        self.result_key = result_key
>>>>>>> 46ccce64

        self.classifier_dict = {
            "class_weight": "balanced_subsample",
            "max_features": 200,
            "n_jobs": settings.n_jobs,
        }
        if classifier_dict is not None:
            self.classifier_dict.update(classifier_dict)

<<<<<<< HEAD
    def _predict(self, adata):
        logging.info(
            f'Computing random forest classifier. Storing prediction in adata.obs["{self.result_key}"]'
        )
=======
    def compute_integration(self, adata):
        pass

    def predict(self, adata):
        logging.info(f'Computing random forest classifier. Storing prediction in adata.obs["{self.result_key}"]')
>>>>>>> 46ccce64

        test_x = adata.layers[self.layer_key] if self.layer_key else adata.X

        if adata.uns["_prediction_mode"] == "retrain":
            train_idx = adata.obs["_ref_subsample"]
<<<<<<< HEAD
            train_x = (
                adata[train_idx].layers[self.layer_key]
                if self.layer_key
                else adata[train_idx].X
            )
            train_y = adata.obs.loc[train_idx, self.labels_key].cat.codes.to_numpy()
            if len(adata.obs[self.labels_key].unique())>100 and settings.cuml:
                logging.warning('cuml.ensemble.RandomForestClassifier leads to OOM for more than a hundred labels. Disabling cuML and using sklearn.')
                enable_cuml = False
            else:
                enable_cuml = settings.cuml
            if enable_cuml:
                from cuml.ensemble import RandomForestClassifier as cuRF
                self.classifier_dict = {
                    "max_features": 200,
                }
                rf = cuRF(**self.classifier_dict)
                train_x = train_x.todense()
            else:
                rf = RandomForestClassifier(**self.classifier_dict)
=======
            train_x = adata[train_idx].layers[self.layers_key] if self.layers_key else adata[train_idx].X
            train_y = adata[train_idx].obs[self.labels_key].to_numpy()
            rf = RandomForestClassifier(**self.classifier_dict)
>>>>>>> 46ccce64
            rf.fit(train_x, train_y)
            if adata.uns["_save_path_trained_models"] and not enable_cuml:
                pickle.dump(
                    rf,
                    open(
                        adata.uns["_save_path_trained_models"] + "rf_classifier.pkl",
                        "wb",
                    ),
                )
        else:
<<<<<<< HEAD
            rf = pickle.load(
                open(adata.uns["_save_path_trained_models"] + "rf_classifier.pkl", "rb")
            )

        if enable_cuml and scp.issparse(test_x):
            if self.return_probabilities:
                required_columns = [
                    self.result_key, self.result_key + "_probabilities"]
            else:
                required_columns = [
                    self.result_key]

            result_df = pd.DataFrame(
                index=adata.obs_names,
                columns=required_columns
            )
            shard_size = int(settings.shard_size)
            for i in range(0, adata.n_obs, shard_size):
                tmp_x = test_x[i : i + shard_size]
                names_x = adata.obs_names[i : i + shard_size]
                tmp_x = tmp_x.todense()
                result_df.loc[names_x, self.result_key] = adata.obs[self.labels_key].cat.categories[rf.predict(tmp_x, predict_model='CPU').astype(int)]
                if self.return_probabilities:
                    try:
                        result_df.loc[names_x, self.result_key + "_probabilities"] = np.max(
                            rf.predict_proba(tmp_x), axis=1
                        )
                    except MemoryError:
                        logging.warning(
                            "Memory error while computing probabilities. Disabling probabilities."
                        )
                        result_df.loc[names_x, self.result_key + "_probabilities"] = None
=======
            rf = pickle.load(open(adata.uns["_save_path_trained_models"] + "rf_classifier.pkl", "rb"))
        adata.obs[self.result_key] = rf.predict(test_x)
        if adata.uns["_return_probabilities"]:
            adata.obs[self.result_key + "_probabilities"] = np.max(rf.predict_proba(test_x), axis=1)
>>>>>>> 46ccce64

            adata.obs[result_df.columns] = result_df
        else:
            adata.obs[self.result_key] = adata.obs[self.labels_key].cat.categories[rf.predict(test_x)]
            if self.return_probabilities:
                adata.obs[self.result_key + "_probabilities"] = np.max(
                    rf.predict_proba(test_x), axis=1
                ).astype(float)<|MERGE_RESOLUTION|>--- conflicted
+++ resolved
@@ -36,7 +36,6 @@
         self,
         batch_key: str | None = "_batch_annotation",
         labels_key: str | None = "_labels_annotation",
-<<<<<<< HEAD
         layer_key: str | None = None,
         result_key: str | None = "popv_rf_prediction",
         classifier_dict: str | None = {},
@@ -47,32 +46,6 @@
             result_key=result_key,
             layer_key=layer_key,
         )
-=======
-        layers_key: str | None = None,
-        result_key: str | None = "popv_rf_prediction",
-        classifier_dict: str | None = {},
-    ) -> None:
-        """
-        Class to compute KNN classifier after BBKNN integration.
-
-        Parameters
-        ----------
-        batch_key
-            Key in obs field of adata for batch information.
-        labels_key
-            Key in obs field of adata for cell-type information.
-        layers_key
-            Key in layers field of adata used for classification. By default uses 'X' (log1p10K).
-        result_key
-            Key in obs in which celltype annotation results are stored.
-        classifier_dict
-            Dictionary to supply non-default values for RF classifier. Options at sklearn.ensemble.RandomForestClassifier.
-        """
-        self.batch_key = batch_key
-        self.labels_key = labels_key
-        self.layers_key = layers_key
-        self.result_key = result_key
->>>>>>> 46ccce64
 
         self.classifier_dict = {
             "class_weight": "balanced_subsample",
@@ -82,24 +55,15 @@
         if classifier_dict is not None:
             self.classifier_dict.update(classifier_dict)
 
-<<<<<<< HEAD
     def _predict(self, adata):
         logging.info(
             f'Computing random forest classifier. Storing prediction in adata.obs["{self.result_key}"]'
         )
-=======
-    def compute_integration(self, adata):
-        pass
-
-    def predict(self, adata):
-        logging.info(f'Computing random forest classifier. Storing prediction in adata.obs["{self.result_key}"]')
->>>>>>> 46ccce64
 
         test_x = adata.layers[self.layer_key] if self.layer_key else adata.X
 
         if adata.uns["_prediction_mode"] == "retrain":
             train_idx = adata.obs["_ref_subsample"]
-<<<<<<< HEAD
             train_x = (
                 adata[train_idx].layers[self.layer_key]
                 if self.layer_key
@@ -120,11 +84,6 @@
                 train_x = train_x.todense()
             else:
                 rf = RandomForestClassifier(**self.classifier_dict)
-=======
-            train_x = adata[train_idx].layers[self.layers_key] if self.layers_key else adata[train_idx].X
-            train_y = adata[train_idx].obs[self.labels_key].to_numpy()
-            rf = RandomForestClassifier(**self.classifier_dict)
->>>>>>> 46ccce64
             rf.fit(train_x, train_y)
             if adata.uns["_save_path_trained_models"] and not enable_cuml:
                 pickle.dump(
@@ -135,7 +94,6 @@
                     ),
                 )
         else:
-<<<<<<< HEAD
             rf = pickle.load(
                 open(adata.uns["_save_path_trained_models"] + "rf_classifier.pkl", "rb")
             )
@@ -168,12 +126,6 @@
                             "Memory error while computing probabilities. Disabling probabilities."
                         )
                         result_df.loc[names_x, self.result_key + "_probabilities"] = None
-=======
-            rf = pickle.load(open(adata.uns["_save_path_trained_models"] + "rf_classifier.pkl", "rb"))
-        adata.obs[self.result_key] = rf.predict(test_x)
-        if adata.uns["_return_probabilities"]:
-            adata.obs[self.result_key + "_probabilities"] = np.max(rf.predict_proba(test_x), axis=1)
->>>>>>> 46ccce64
 
             adata.obs[result_df.columns] = result_df
         else:
