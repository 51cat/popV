"""Test various algorithms implemented in PopV."""

<<<<<<< HEAD
=======
from os.path import exists

import anndata
>>>>>>> 71cf6adc
import numpy as np
import popv

# Enable cuml in popv.setting depending on pytest flag
import pytest

#if pytest.config.getoption("--enable-cuml"):
#    popv.setting.cuml = True
import scanpy as sc
from popv.preprocessing import Process_Query
from popv.reproducibility import _accuracy

popv.settings.cuml = True

<<<<<<< HEAD

def _get_test_anndata(cl_obo_folder="resources/ontology/", prediction_mode="retrain"):
    save_folder = "tests/tmp_testing/popv_test_results/"
=======
def _get_test_anndata(cl_obo_folder="resources/ontology/", prediction_mode="retrain"):
    save_folder = "popv_test_results/"
    fn = save_folder + "annotated_query.h5ad"
    if exists(save_folder + fn):
        return anndata.read(save_folder + fn)
>>>>>>> 71cf6adc

    ref_adata_path = "resources/dataset/test/ts_lung_subset.h5ad"
    ref_adata = sc.read(ref_adata_path)

    query_adata_path = "resources/dataset/test/lca_subset.h5ad"
    query_adata = sc.read(query_adata_path)
    assert query_adata.n_vars == query_adata.X.shape[1]

    ref_labels_key = "cell_ontology_class"
    ref_batch_key = "donor_assay"
    min_celltype_size = np.min(ref_adata.obs.groupby("cell_ontology_class").size())
    n_samples_per_label = np.max((min_celltype_size, 20))

    query_batch_key = None

    # Lesser used parameters
    query_labels_key = None
    unknown_celltype_label = "unknown"
    hvg = 4000 if prediction_mode == "retrain" else None

    adata = Process_Query(
        query_adata,
        ref_adata,
        query_batch_key=query_batch_key,
        query_labels_key=query_labels_key,
        ref_labels_key=ref_labels_key,
        ref_batch_key=ref_batch_key,
        unknown_celltype_label=unknown_celltype_label,
        save_path_trained_models=save_folder,
        cl_obo_folder=cl_obo_folder,
        prediction_mode=prediction_mode,
        n_samples_per_label=n_samples_per_label,
        hvg=hvg,
    )

    return adata


def test_bbknn():
    """Test BBKNN algorithm."""
    adata = _get_test_anndata().adata
    current_method = popv.algorithms.knn_on_bbknn(method_kwargs={"use_annoy": True})

    current_method._compute_integration(adata)
    current_method._predict(adata)
    current_method._compute_embedding(adata)

    assert "popv_knn_on_bbknn_prediction" in adata.obs.columns
    assert not adata.obs["popv_knn_on_bbknn_prediction"].isnull().any()


def test_onclass():
    """Test Onclass algorithm."""
    adata = _get_test_anndata().adata
    current_method = popv.algorithms.onclass(
        max_iter=2,
    )
    current_method._compute_integration(adata)
    current_method._predict(adata)
    current_method._compute_embedding(adata)

    assert "popv_onclass_prediction" in adata.obs.columns
    assert not adata.obs["popv_onclass_prediction"].isnull().any()


def test_rf():
    """Test Random Forest algorithm."""
    adata = _get_test_anndata().adata
    current_method = popv.algorithms.rf()
    current_method._compute_integration(adata)
    current_method._predict(adata)
    current_method._compute_embedding(adata)

    assert "popv_rf_prediction" in adata.obs.columns
    assert not adata.obs["popv_rf_prediction"].isnull().any()


def test_scanorama():
    """Test Scanorama algorithm."""
    adata = _get_test_anndata().adata
    current_method = popv.algorithms.knn_on_scanorama()

    current_method._compute_integration(adata)
    current_method._predict(adata)
    current_method._compute_embedding(adata)

    assert "popv_knn_on_scanorama_prediction" in adata.obs.columns
    assert not adata.obs["popv_knn_on_scanorama_prediction"].isnull().any()


def test_harmony():
    """Test Harmony algorithm."""
    adata = _get_test_anndata().adata
    current_method = popv.algorithms.knn_on_harmony()

    current_method._compute_integration(adata)
    current_method._predict(adata)
    current_method._compute_embedding(adata)

    assert "popv_knn_on_harmony_prediction" in adata.obs.columns
    assert not adata.obs["popv_knn_on_harmony_prediction"].isnull().any()


def test_scanvi():
    """Test SCANVI algorithm."""
    adata = _get_test_anndata().adata
<<<<<<< HEAD
    current_method = popv.algorithms.scanvi(
        train_kwargs={"max_epochs": 2, "max_epochs_unsupervised": 1})
=======
    current_method = popv.algorithms.scanvi(train_kwargs={"max_epochs": 2})
>>>>>>> 71cf6adc

    current_method._compute_integration(adata)
    current_method._predict(adata)
    current_method._compute_embedding(adata)

    assert "popv_scanvi_prediction" in adata.obs.columns
    assert not adata.obs["popv_scanvi_prediction"].isnull().any()


def test_scvi():
    """Test SCVI algorithm."""
    adata = _get_test_anndata().adata
    current_method = popv.algorithms.knn_on_scvi(train_kwargs={"max_epochs": 3})

    current_method._compute_integration(adata)
    current_method._predict(adata)
    current_method._compute_embedding(adata)

    assert "popv_knn_on_scvi_prediction" in adata.obs.columns
    assert not adata.obs["popv_knn_on_scvi_prediction"].isnull().any()


def test_svm():
    """Test Support Vector Machine algorithm."""
    adata = _get_test_anndata().adata
    current_method = popv.algorithms.svm()

    current_method._compute_integration(adata)
    current_method._predict(adata)
    current_method._compute_embedding(adata)

    assert "popv_svm_prediction" in adata.obs.columns
    assert not adata.obs["popv_svm_prediction"].isnull().any()


def test_celltypist():
    """Test Celltypist algorithm."""
    adata = _get_test_anndata().adata
    current_method = popv.algorithms.celltypist()

    current_method._compute_integration(adata)
    current_method._predict(adata)
    current_method._compute_embedding(adata)

    assert "popv_celltypist_prediction" in adata.obs.columns
    assert not adata.obs["popv_celltypist_prediction"].isnull().any()


def test_annotation():
    """Test Annotation and Plotting pipeline."""
    adata = _get_test_anndata().adata
    popv.annotation.annotate_data(
        adata,
        save_path="tests/tmp_testing/popv_test_results/",
        methods_kwargs={
            "knn_on_bbknn": {"method_kwargs": {"use_annoy": True}},
            "knn_on_scvi": {"train_kwargs": {"max_epochs": 3}},
<<<<<<< HEAD
            "scanvi": {"train_kwargs": {"max_epochs": 3, "max_epochs_unsupervised": 1}},
=======
            "scanvi": {"train_kwargs": {"max_epochs": 3}},
>>>>>>> 71cf6adc
        },
    )
    popv.visualization.agreement_score_bar_plot(adata)
    popv.visualization.prediction_score_bar_plot(adata)
    popv.visualization.make_agreement_plots(
        adata, prediction_keys=adata.uns["prediction_keys"], show=False
    )
    popv.visualization.celltype_ratio_bar_plot(adata)
    obo_fn = "resources/ontology/cl.obo"
    _accuracy._ontology_accuracy(
        adata[adata.obs["_dataset"] == "ref"],
        obofile=obo_fn,
        gt_key="cell_ontology_class",
        pred_key="popv_prediction",
    )
    _accuracy._fine_ontology_sibling_accuracy(
        adata[adata.obs["_dataset"] == "ref"],
        obofile=obo_fn,
        gt_key="cell_ontology_class",
        pred_key="popv_prediction",
    )

    assert "popv_majority_vote_prediction" in adata.obs.columns
    assert not adata.obs["popv_majority_vote_prediction"].isnull().any()

<<<<<<< HEAD
    adata = _get_test_anndata(prediction_mode="fast").adata
=======
    adata = _get_test_anndata(prediction_mode="inference").adata
>>>>>>> 71cf6adc
    popv.annotation.annotate_data(
        adata,
    )

    adata = _get_test_anndata(prediction_mode="inference").adata
    popv.annotation.annotate_data(
        adata,
        save_path="tests/tmp_testing/popv_test_results/",
        methods_kwargs={
            "knn_on_bbknn": {"method_kwargs": {"use_annoy": True}},
            "knn_on_scvi": {"train_kwargs": {"max_epochs": 3}},
            "scanvi": {"train_kwargs": {"max_epochs": 3}},
        },
    )
<<<<<<< HEAD
=======

    adata = _get_test_anndata(prediction_mode="fast").adata
    popv.annotation.annotate_data(
        adata, save_path="tests/tmp_testing/popv_test_results/"
    )
>>>>>>> 71cf6adc


def test_annotation_no_ontology():
    """Test Annotation and Plotting pipeline without ontology."""
    adata = _get_test_anndata(cl_obo_folder=False).adata
    popv.annotation.annotate_data(
        adata, methods=["svm", "rf"], save_path="tests/tmp_testing/popv_test_results/"
    )
    popv.visualization.agreement_score_bar_plot(adata)
    popv.visualization.prediction_score_bar_plot(adata)
    popv.visualization.make_agreement_plots(
        adata, prediction_keys=adata.uns["prediction_keys"]
    )
    popv.visualization.celltype_ratio_bar_plot(
        adata, save_folder="tests/tmp_testing/popv_test_results/"
    )
    popv.visualization.celltype_ratio_bar_plot(adata, normalize=False)
    adata.obs["empty_columns"] = "a"
    input_data = adata.obs[["empty_columns", "popv_rf_prediction"]].values.tolist()
    popv.reproducibility._alluvial.plot(input_data)

    assert "popv_majority_vote_prediction" in adata.obs.columns
    assert not adata.obs["popv_majority_vote_prediction"].isnull().any()

    adata = _get_test_anndata(cl_obo_folder=False, prediction_mode="inference").adata
    popv.annotation.annotate_data(adata, methods=["svm", "rf"], save_path=None)

<<<<<<< HEAD
    assert "popv_majority_vote_prediction" in adata.obs.columns
    assert not adata.obs["popv_majority_vote_prediction"].isnull().any()

    adata = _get_test_anndata(cl_obo_folder=False, prediction_mode="fast").adata
    popv.annotation.annotate_data(adata, methods=["svm", "rf"], save_path=None)

    assert "popv_majority_vote_prediction" in adata.obs.columns
    assert not adata.obs["popv_majority_vote_prediction"].isnull().any()
=======
    adata = _get_test_anndata(cl_obo_folder=False, prediction_mode="fast").adata
    popv.annotation.annotate_data(adata, methods=["svm", "rf"], save_path=None)
>>>>>>> 71cf6adc
<|MERGE_RESOLUTION|>--- conflicted
+++ resolved
@@ -1,11 +1,5 @@
 """Test various algorithms implemented in PopV."""
 
-<<<<<<< HEAD
-=======
-from os.path import exists
-
-import anndata
->>>>>>> 71cf6adc
 import numpy as np
 import popv
 
@@ -20,17 +14,9 @@
 
 popv.settings.cuml = True
 
-<<<<<<< HEAD
 
 def _get_test_anndata(cl_obo_folder="resources/ontology/", prediction_mode="retrain"):
     save_folder = "tests/tmp_testing/popv_test_results/"
-=======
-def _get_test_anndata(cl_obo_folder="resources/ontology/", prediction_mode="retrain"):
-    save_folder = "popv_test_results/"
-    fn = save_folder + "annotated_query.h5ad"
-    if exists(save_folder + fn):
-        return anndata.read(save_folder + fn)
->>>>>>> 71cf6adc
 
     ref_adata_path = "resources/dataset/test/ts_lung_subset.h5ad"
     ref_adata = sc.read(ref_adata_path)
@@ -137,12 +123,8 @@
 def test_scanvi():
     """Test SCANVI algorithm."""
     adata = _get_test_anndata().adata
-<<<<<<< HEAD
     current_method = popv.algorithms.scanvi(
         train_kwargs={"max_epochs": 2, "max_epochs_unsupervised": 1})
-=======
-    current_method = popv.algorithms.scanvi(train_kwargs={"max_epochs": 2})
->>>>>>> 71cf6adc
 
     current_method._compute_integration(adata)
     current_method._predict(adata)
@@ -200,11 +182,7 @@
         methods_kwargs={
             "knn_on_bbknn": {"method_kwargs": {"use_annoy": True}},
             "knn_on_scvi": {"train_kwargs": {"max_epochs": 3}},
-<<<<<<< HEAD
             "scanvi": {"train_kwargs": {"max_epochs": 3, "max_epochs_unsupervised": 1}},
-=======
-            "scanvi": {"train_kwargs": {"max_epochs": 3}},
->>>>>>> 71cf6adc
         },
     )
     popv.visualization.agreement_score_bar_plot(adata)
@@ -230,11 +208,7 @@
     assert "popv_majority_vote_prediction" in adata.obs.columns
     assert not adata.obs["popv_majority_vote_prediction"].isnull().any()
 
-<<<<<<< HEAD
     adata = _get_test_anndata(prediction_mode="fast").adata
-=======
-    adata = _get_test_anndata(prediction_mode="inference").adata
->>>>>>> 71cf6adc
     popv.annotation.annotate_data(
         adata,
     )
@@ -249,18 +223,7 @@
             "scanvi": {"train_kwargs": {"max_epochs": 3}},
         },
     )
-<<<<<<< HEAD
-=======
-
     adata = _get_test_anndata(prediction_mode="fast").adata
-    popv.annotation.annotate_data(
-        adata, save_path="tests/tmp_testing/popv_test_results/"
-    )
->>>>>>> 71cf6adc
-
-
-def test_annotation_no_ontology():
-    """Test Annotation and Plotting pipeline without ontology."""
     adata = _get_test_anndata(cl_obo_folder=False).adata
     popv.annotation.annotate_data(
         adata, methods=["svm", "rf"], save_path="tests/tmp_testing/popv_test_results/"
@@ -284,7 +247,6 @@
     adata = _get_test_anndata(cl_obo_folder=False, prediction_mode="inference").adata
     popv.annotation.annotate_data(adata, methods=["svm", "rf"], save_path=None)
 
-<<<<<<< HEAD
     assert "popv_majority_vote_prediction" in adata.obs.columns
     assert not adata.obs["popv_majority_vote_prediction"].isnull().any()
 
@@ -292,8 +254,4 @@
     popv.annotation.annotate_data(adata, methods=["svm", "rf"], save_path=None)
 
     assert "popv_majority_vote_prediction" in adata.obs.columns
-    assert not adata.obs["popv_majority_vote_prediction"].isnull().any()
-=======
-    adata = _get_test_anndata(cl_obo_folder=False, prediction_mode="fast").adata
-    popv.annotation.annotate_data(adata, methods=["svm", "rf"], save_path=None)
->>>>>>> 71cf6adc
+    assert not adata.obs["popv_majority_vote_prediction"].isnull().any()